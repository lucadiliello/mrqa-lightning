# mrqa-lightning

MRQA test suite on PyTorch Lightning.

Easily run the MRQA test suite with any `*ForQuestionAnswering` model from `transformers`.
`pytorch-lightning` will manage all the hardware resources, allowing you to run on CPU, GPU,
Multi GPU and Multi Node - Multi GPU without changing a single line of code.

## Advantages

- Updated to use latest versions of `pytorch-lightning` and `transformers`
- Works with every `*ForQuestionAnswering` in the `transformers` library
- Much faster datasets preparation using multiprocessing
- Much easier training on different machines thanks to `pytorch-lightning`
- Checkpointing and better logging

## Prepare environment

Start by installing the requirements:
```bash
pip install -r requirements.txt
```

## Get the data

The training/dev/test datasets can be automatically downloaded or provided by the user. Available datasets for automatic download include:

- `squad_train`
- `newsqa_train`
- `triviaqa_train`
- `searchqa_train`
- `hotpotqa_train`
- `naturalquestions_train`
- `squad_dev`
- `newsqa_dev`
- `triviaqa_dev`
- `searchqa_dev`
- `hotpotqa_dev`
- `naturalquestions_dev`
- `bioasq_dev`
- `drop_dev`
- `duorc_dev`
- `race_dev`
- `relationextraction_dev`
- `textbookqa_dev`

otherwise just provide the path to your `*.jsonl.gz` file.

## Run the fine-tuning

Now run your fine-tuning on HotPotQA:
```bash
python main.py \
    --accelerator gpu \
    --pre_trained_model roberta-base \
    --name roberta-base-finetuned-hotpotqa \
    --train_datasets hotpotqa_train \
    --dev_datasets hotpotqa_train \
    --batch_size 32 \
    --val_batch_size 32 \
    --accumulate_grad_batches 2 \
    --learning_rate 1e-5 \
    --max_epochs 4 \
    --max_sequence_length 512 \
    --doc_stride 128 \
    --val_check_interval 0.2 \
    --output_dir outputs/mrqa-training/hotpotqa \
    --num_warmup_steps 100 \
    --monitor validation/f1 \
    --patience 5 \
    --early_stopping True \
    --num_workers 8 \
```

<<<<<<< HEAD
or maybe on many GPUs my simply setting `--accelerator gpu --strategy ddp --devices 8` if you have a machine with 8 GPUs.
Please refer to [pytorch-lighting doc](https://pytorch-lightning.readthedocs.io/en/stable/) for the training hyperparameters.

Another example with multiple GPUs and many train files:
=======
If you wans to use many (say 8) GPUs, set `--accelerator gpu --strategy ddp --devices 8`.
Please refer to [pytorch-lighting doc](https://pytorch-lightning.readthedocs.io/en/stable/) for the training hyperparameters.
>>>>>>> e3ba7aac

```bash
python main.py \
    --accelerator gpu --devices 8 --strategy ddp \
    --pre_trained_model roberta-base \
    --name roberta-base-finetuned-hotpotqa \
    --train_datasets data_dir/HotpotQA-train.jsonl.gz data_dir/TriviaQA-train.jsonl.gz \
    --dev_datasets data_dir/HotpotQA-dev.jsonl.gz \
    --batch_size 32 \
    --val_batch_size 32 \
    --accumulate_grad_batches 2 \
    --learning_rate 1e-5 \
    --max_epochs 4 \
    --max_sequence_length 512 \
    --doc_stride 128 \
    --val_check_interval 0.2 \
    --output_dir outputs/mrqa-training/hotpotqa \
    --num_warmup_steps 100 \
    --monitor validation/f1 \
    --patience 5 \
    --early_stopping True \
    --num_workers 8 \
```

Pass custom train files like:
```bash
    --train_datasets data_dir/HotpotQA-train.jsonl.gz \
    --dev_datasets data_dir/HotpotQA-dev.jsonl.gz \
```

Get all the available hyperparameters with:

```bash
python main.py --help
```


## FAQ
- `batch_size` is per single device (GPU, TPU, ...)
- `accumulate_grad_batches` enables you to use larger batch sizes when memory is a contraint
- `max_steps` set the max number of steps instead of `max_epochs`
- use `test_datasets` or `predict_datasets` for testing only or for creating predictions
- predictions are placed into the `--prediction_dir` folder<|MERGE_RESOLUTION|>--- conflicted
+++ resolved
@@ -72,15 +72,10 @@
     --num_workers 8 \
 ```
 
-<<<<<<< HEAD
-or maybe on many GPUs my simply setting `--accelerator gpu --strategy ddp --devices 8` if you have a machine with 8 GPUs.
+If you wans to use many (say 8) GPUs, set `--accelerator gpu --strategy ddp --devices 8`.
 Please refer to [pytorch-lighting doc](https://pytorch-lightning.readthedocs.io/en/stable/) for the training hyperparameters.
 
 Another example with multiple GPUs and many train files:
-=======
-If you wans to use many (say 8) GPUs, set `--accelerator gpu --strategy ddp --devices 8`.
-Please refer to [pytorch-lighting doc](https://pytorch-lightning.readthedocs.io/en/stable/) for the training hyperparameters.
->>>>>>> e3ba7aac
 
 ```bash
 python main.py \
